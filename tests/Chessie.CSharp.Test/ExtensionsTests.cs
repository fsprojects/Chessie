--- conflicted
+++ resolved
@@ -61,8 +61,30 @@
                 ifSuccess: (s, _) => Assert.Fail("should fail"),
                 ifFailure: list => Assert.That(list, Is.EquivalentTo(new[] { "fail1" })));
         }
-<<<<<<< HEAD
+        
+        [Test]
+        public void ToResultOnSomeShouldSucceed()
+        {
+            var opt = FSharpOption<int>.Some(42);
+            var result = opt.ToResult("error");
+            result.Match(
+                ifSuccess: (x, msgs) =>
+                {
+                    Assert.AreEqual(42, x);
+                    Assert.That(msgs, Is.Empty);
+                },
+                ifFailure: errs => Assert.Fail());
+        }
 
+        [Test]
+        public void ToResultOnNoneShoulFail()
+        {
+            var opt = FSharpOption<int>.None;
+            var result = opt.ToResult("error");
+            result.Match(
+                ifSuccess: (x, _) => Assert.Fail(),
+                ifFailure: errs => Assert.That(errs, Is.EquivalentTo(new[] {"error"})));
+        }
 
         [Test]
         public void MapFailureOnSuccessShouldReturnSuccess()
@@ -104,31 +126,6 @@
                 .Match(
                     ifSuccess: (v, msgs) => Assert.Fail(),
                     ifFailure: errs => Assert.That(errs, Is.EquivalentTo(new[] { 42, 43 })));
-=======
-        
-        [Test]
-        public void ToResultOnSomeShouldSucceed()
-        {
-            var opt = FSharpOption<int>.Some(42);
-            var result = opt.ToResult("error");
-            result.Match(
-                ifSuccess: (x, msgs) =>
-                {
-                    Assert.AreEqual(42, x);
-                    Assert.That(msgs, Is.Empty);
-                },
-                ifFailure: errs => Assert.Fail());
-        }
-
-        [Test]
-        public void ToResultOnNoneShoulFail()
-        {
-            var opt = FSharpOption<int>.None;
-            var result = opt.ToResult("error");
-            result.Match(
-                ifSuccess: (x, _) => Assert.Fail(),
-                ifFailure: errs => Assert.That(errs, Is.EquivalentTo(new[] {"error"})));
->>>>>>> 8b26347a
         }
     }
 }