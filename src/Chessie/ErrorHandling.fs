--- conflicted
+++ resolved
@@ -116,9 +116,5 @@
     member __.Return(x) = succeed x
     member __.ReturnFrom(x) = x
 
-<<<<<<< HEAD
 /// Wraps computations in a error handling computation expression.
-=======
-/// Railway-oriented computation expressions.
->>>>>>> b982a575
 let attempt = ErrorHandlingBuilder()