/// Contains error propagation functions and a computation expression builder for Railway-oriented programming.
namespace Chessie.ErrorHandling

open System

/// Represents the result of a computation.
type Result<'TSuccess, 'TMessage> = 
    /// Represents the result of a successful computation.
    | Ok of 'TSuccess * 'TMessage list
    /// Represents the result of a failed computation.
    | Fail of 'TMessage list

    /// Creates a Failure result with the given messages.
    static member FailWith(messages:'TMessage seq) : Result<'TSuccess, 'TMessage> = Result<'TSuccess, 'TMessage>.Fail(messages |> Seq.toList)

    /// Creates a Failure result with the given message.
    static member FailWith(message:'TMessage) : Result<'TSuccess, 'TMessage> = Result<'TSuccess, 'TMessage>.Fail([message])
    
    /// Creates a Success result with the given value.
    static member Succeed(value:'TSuccess) : Result<'TSuccess, 'TMessage> = Result<'TSuccess, 'TMessage>.Ok(value,[])

    /// Creates a Success result with the given value and the given message.
    static member Succeed(value:'TSuccess,message:'TMessage) : Result<'TSuccess, 'TMessage> = Result<'TSuccess, 'TMessage>.Ok(value,[message])

    /// Creates a Success result with the given value and the given message.
    static member Succeed(value:'TSuccess,messages:'TMessage seq) : Result<'TSuccess, 'TMessage> = Result<'TSuccess, 'TMessage>.Ok(value,messages |> Seq.toList)

    /// Executes the given function on a given success or captures the failure
    static member Try(func: Func<_>) : Result<'TSuccess,exn> =        
        try
            Ok(func.Invoke(),[])
        with
        | exn -> Fail[exn]

    /// Converts the result into a string.
    override this.ToString() =
        match this with
        | Ok(v,msgs) -> sprintf "OK: %A - %s" v (String.Join(Environment.NewLine, msgs |> Seq.map (fun x -> x.ToString())))
        | Fail(msgs) -> sprintf "Error: %s" (String.Join(Environment.NewLine, msgs |> Seq.map (fun x -> x.ToString())))    

/// Basic combinators and operators for error handling.
[<AutoOpen>]
module Trial =  
    /// Wraps a value in a Success
    let inline ok<'TSuccess,'TMessage> (x:'TSuccess) : Result<'TSuccess,'TMessage> = Ok(x, [])

    /// Wraps a value in a Success
    let inline pass<'TSuccess,'TMessage> (x:'TSuccess) : Result<'TSuccess,'TMessage> = Ok(x, [])

    /// Wraps a value in a Success and adds a message
    let inline warn<'TSuccess,'TMessage> (msg:'TMessage) (x:'TSuccess) : Result<'TSuccess,'TMessage> = Ok(x,[msg])

    /// Wraps a message in a Failure
    let inline fail<'TSuccess,'Message> (msg:'Message) : Result<'TSuccess,'Message> = Fail([ msg ])

    /// Returns true if the result was not successful.
    let inline failed result = 
        match result with
        | Fail _ -> true
        | _ -> false

    /// Takes a Result and maps it with fSuccess if it is a Success otherwise it maps it with fFailure.
    let inline either fSuccess fFailure trialResult = 
        match trialResult with
        | Ok(x, msgs) -> fSuccess (x, msgs)
        | Fail(msgs) -> fFailure (msgs)

    /// If the given result is a Success the wrapped value will be returned. 
    ///Otherwise the function throws an exception with Failure message of the result.
    let inline returnOrFail result = 
        let inline raiseExn msgs = 
            msgs
            |> Seq.map (sprintf "%O")
            |> String.concat (Environment.NewLine + "\t")
            |> failwith
        either fst raiseExn result

    /// Appends the given messages with the messages in the given result.
    let inline mergeMessages msgs result = 
        let inline fSuccess (x, msgs2) = Ok(x, msgs @ msgs2)
        let inline fFailure errs = Fail(errs @ msgs)
        either fSuccess fFailure result

    /// If the result is a Success it executes the given function on the value.
    /// Otherwise the exisiting failure is propagated.
    let inline bind f result = 
        let inline fSuccess (x, msgs) = f x |> mergeMessages msgs
        let inline fFailure (msgs) = Fail msgs
        either fSuccess fFailure result

   /// Flattens a nested result given the Failure types are equal
    let inline flatten (result : Result<Result<_,_>,_>) =
        result |> bind (fun x -> x)

    /// If the result is a Success it executes the given function on the value. 
    /// Otherwise the exisiting failure is propagated.
    /// This is the infix operator version of ErrorHandling.bind
    let inline (>>=) result f = bind f result

    /// If the wrapped function is a success and the given result is a success the function is applied on the value. 
    /// Otherwise the exisiting error messages are propagated.
    let inline apply wrappedFunction result = 
        match wrappedFunction, result with
        | Ok(f, msgs1), Ok(x, msgs2) -> Ok(f x, msgs1 @ msgs2)
        | Fail errs, Ok(_, msgs) -> Fail(errs)
        | Ok(_, msgs), Fail errs -> Fail(errs)
        | Fail errs1, Fail errs2 -> Fail(errs1)

    /// If the wrapped function is a success and the given result is a success the function is applied on the value. 
    /// Otherwise the exisiting error messages are propagated.
    /// This is the infix operator version of ErrorHandling.apply
    let inline (<*>) wrappedFunction result = apply wrappedFunction result

    /// Lifts a function into a Result container and applies it on the given result.
    let inline lift f result = apply (ok f) result

    /// Lifts a function into a Result and applies it on the given result.
    /// This is the infix operator version of ErrorHandling.lift
    let inline (<!>) f result = lift f result

    /// Promote a function to a monad/applicative, scanning the monadic/applicative arguments from left to right.
    let inline lift2 f a b = f <!> a <*> b

    /// If the result is a Success it executes the given success function on the value and the messages.
    /// If the result is a Failure it executes the given failure function on the messages.
    /// Result is propagated unchanged.
    let inline eitherTee fSuccess fFailure result =
        let inline tee f x = f x; x;
        tee (either fSuccess fFailure) result

    /// If the result is a Success it executes the given function on the value and the messages.
    /// Result is propagated unchanged.
    let inline successTee f result = 
        eitherTee f ignore result

    /// If the result is a Failure it executes the given function on the messages.
    /// Result is propagated unchanged.
    let inline failureTee f result = 
        eitherTee ignore f result

    /// Collects a sequence of Results and accumulates their values.
    /// If the sequence contains an error the error will be propagated.
    let inline collect xs = 
        Seq.fold (fun result next -> 
            match result, next with
            | Ok(rs, m1), Ok(r, m2) -> Ok(r :: rs, m1 @ m2)
            | Ok(_, m1), Fail(m2) | Fail(m1), Ok(_, m2) -> Fail(m1 @ m2)
            | Fail(m1), Fail(m2) -> Fail(m1 @ m2)) (ok []) xs
        |> lift List.rev

    /// Converts an option into a Result.
    let inline failIfNone message result = 
        match result with
        | Some x -> ok x
        | None -> fail message

    /// Categorizes a result based on its state and the presence of extra messages
    let inline (|Pass|Warn|Fail|) result =
      match result with
      | Ok  (value, []  ) -> Pass  value
      | Ok  (value, msgs) -> Warn (value,msgs)
      | Fail        msgs  -> Fail        msgs

    let inline failOnWarnings result =
      match result with
      | Warn (_,msgs) -> Fail msgs
      | _             -> result 

    /// Builder type for error handling computation expressions.
    type TrialBuilder() = 
        member __.Zero() = ok()
        member __.Bind(m, f) = bind f m
        member __.Return(x) = ok x
        member __.ReturnFrom(x) = x
        member __.Combine (a, b) = bind b a
        member __.Delay f = f
        member __.Run f = f ()
        member __.TryWith (body, handler) =
            try
                body()
            with
            | e -> handler e
        member __.TryFinally (body, compensation) =
            try
                body()
            finally
                compensation()
        member x.Using(d:#IDisposable, body) =
            let result = fun () -> body d
            x.TryFinally (result, fun () ->
                match d with
                | null -> ()
                | d -> d.Dispose())
        member x.While (guard, body) =
            if not <| guard () then
                x.Zero()
            else
                bind (fun () -> x.While(guard, body)) (body())
        member x.For(s:seq<_>, body) =
            x.Using(s.GetEnumerator(), fun enum ->
                x.While(enum.MoveNext,
                    x.Delay(fun () -> body enum.Current)))

    /// Wraps computations in an error handling computation expression.
    let trial = TrialBuilder()

/// Represents the result of an async computation
type AsyncResult<'a, 'b> = 
    | AR of Async<Result<'a, 'b>>

/// Useful functions for combining error handling computations with async computations.
[<AutoOpen>]
module AsyncExtensions = 
    /// Useful functions for combining error handling computations with async computations.
    [<RequireQualifiedAccess>]
    module Async = 
        /// Creates an async computation that return the given value
        let singleton value = value |> async.Return

        /// Creates an async computation that runs a computation and
        /// when it generates a result run a binding function on the said result
        let bind f x = async.Bind(x, f)

        /// Creates an async computation that runs a mapping function on the result of an async computation
        let map f x = x |> bind (f >> singleton)

        /// Creates an async computation from an asyncTrial computation
        let ofAsyncResult (AR x) = x

/// Basic support for async error handling computation
[<AutoOpen>]
module AsyncTrial = 
    /// Builder type for error handling in async computation expressions.
    type AsyncTrialBuilder() = 
        member __.Return value : AsyncResult<'a, 'b> = 
            value
            |> ok
            |> Async.singleton
            |> AR
        
        member __.ReturnFrom(asyncResult : AsyncResult<'a, 'b>) = asyncResult
        member this.Zero() : AsyncResult<unit, 'b> = this.Return()
        member __.Delay(generator : unit -> AsyncResult<'a, 'b>) : AsyncResult<'a, 'b> = 
            async.Delay(generator >> Async.ofAsyncResult) |> AR
        
        member __.Bind(asyncResult : AsyncResult<'a, 'c>, binder : 'a -> AsyncResult<'b, 'c>) : AsyncResult<'b, 'c> = 
            let fSuccess (value, msgs) = 
                value |> (binder
                          >> Async.ofAsyncResult
                          >> Async.map (mergeMessages msgs))
            
            let fFailure errs = 
                errs
                |> Fail
                |> Async.singleton
            
            asyncResult
            |> Async.ofAsyncResult
            |> Async.bind (either fSuccess fFailure)
            |> AR
        
        member this.Bind(result : Result<'a, 'c>, binder : 'a -> AsyncResult<'b, 'c>) : AsyncResult<'b, 'c> = 
            this.Bind(result
                      |> Async.singleton
                      |> AR, binder)
        
        member __.Bind(async : Async<'a>, binder : 'a -> AsyncResult<'b, 'c>) : AsyncResult<'b, 'c> = 
            async
            |> Async.bind (binder >> Async.ofAsyncResult)
            |> AR
        
        member __.TryWith(asyncResult : AsyncResult<'a, 'b>, catchHandler : exn -> AsyncResult<'a, 'b>) : AsyncResult<'a, 'b> = 
            async.TryWith(asyncResult |> Async.ofAsyncResult, (catchHandler >> Async.ofAsyncResult)) |> AR
        member __.TryFinally(asyncResult : AsyncResult<'a, 'b>, compensation : unit -> unit) : AsyncResult<'a, 'b> = 
            async.TryFinally(asyncResult |> Async.ofAsyncResult, compensation) |> AR
        member __.Using(resource : 'T when 'T :> System.IDisposable, binder : 'T -> AsyncResult<'a, 'b>) : AsyncResult<'a, 'b> = 
            async.Using(resource, (binder >> Async.ofAsyncResult)) |> AR
    
    // Wraps async computations in an error handling computation expression.
    let asyncTrial = AsyncTrialBuilder()

namespace Chessie.ErrorHandling.CSharp

open System
open System.Runtime.CompilerServices
open Chessie.ErrorHandling

/// Extensions methods for easier C# usage.
[<Extension>]
type ResultExtensions () =
<<<<<<< HEAD

    [<Extension>]
    /// Allows pattern matching on Results from C#.
    static member inline Match(this, ifSuccess:Action<'TSuccess , ('TMessage list)>, ifFailure:Action<'TMessage list>) =
        match this with
        | Ok(x, msgs) -> ifSuccess.Invoke(x,msgs)
        | Fail(msgs) -> ifFailure.Invoke(msgs)

    [<Extension>]
    /// Allows pattern matching on Results from C#.
    static member inline Either(this, ifSuccess:Func<'TSuccess , ('TMessage list),'TResult>, ifFailure:Func<'TMessage list,'TResult>) =
        match this with
        | Ok(x, msgs) -> ifSuccess.Invoke(x,msgs)
        | Fail(msgs) -> ifFailure.Invoke(msgs)
=======
    /// Allows pattern matching on Results from C#.
    [<Extension>]
    static member inline Match(value, ifSuccess:Action<'TSuccess , ('TMessage list)>, ifFailure:Action<'TMessage list>) =
        match value with
        | Result.Ok(x, msgs) -> ifSuccess.Invoke(x,msgs)
        | Result.Fail(msgs) -> ifFailure.Invoke(msgs)
    
    /// Allows pattern matching on Results from C#.
    [<Extension>]
    static member inline Either(value, ifSuccess:Func<'TSuccess , ('TMessage list),'TResult>, ifFailure:Func<'TMessage list,'TResult>) =
        match value with
        | Result.Ok(x, msgs) -> ifSuccess.Invoke(x,msgs)
        | Result.Fail(msgs) -> ifFailure.Invoke(msgs)
>>>>>>> ffd2991e

    /// Lifts a Func into a Result and applies it on the given result.
<<<<<<< HEAD
    static member inline Map(value:Result<'TSuccess, 'TMessage>,func:Func<_,_>) =
=======
    [<Extension>]
    static member inline Map(value,func:Func<_,_>) =
>>>>>>> ffd2991e
        lift func.Invoke value

    /// Collects a sequence of Results and accumulates their values.
    /// If the sequence contains an error the error will be propagated.
<<<<<<< HEAD
    static member inline Collect(values) : Result<'TSuccess list, 'TMessage> =
=======
    [<Extension>]
    static member inline Collect(values) =
>>>>>>> ffd2991e
        collect values

    /// Collects a sequence of Results and accumulates their values.
    /// If the sequence contains an error the error will be propagated.
<<<<<<< HEAD
    static member inline Flatten(this) : Result<seq<'a>,'b>=
        match this with
        | Ok(values:Result<'a,'b> seq, msgs:'b list) -> 
=======
    [<Extension>]
    static member inline Flatten(value) : Result<seq<'a>,'b>=
        match value with
        | Result.Ok(values:Result<'a,'b> seq, msgs:'b list) -> 
>>>>>>> ffd2991e
            match collect values with
            | Result.Ok(values,msgs) -> Ok(values |> List.toSeq,msgs)
            | Result.Fail(msgs:'b list) -> Fail msgs
        | Result.Fail(msgs:'b list) -> Fail msgs

    /// If the result is a Success it executes the given Func on the value.
    /// Otherwise the exisiting failure is propagated.
    [<Extension>]
    static member inline SelectMany (this:Result<'TSuccess, 'TMessage>, func: Func<_,_>) =
        bind func.Invoke this

    /// If the result is a Success it executes the given Func on the value.
    /// If the result of the Func is a Succes it maps it using the given Func.
    /// Otherwise the exisiting failure is propagated.
    [<Extension>]
    static member inline SelectMany (this:Result<'TSuccess, 'TMessage>, func: Func<_,_>, mapper: Func<_,_,_>) =
        let mapper = lift2 (fun a b -> mapper.Invoke(a,b))
        let v = bind func.Invoke this
        mapper this v

    /// Lifts a Func into a Result and applies it on the given result.
    [<Extension>]
    static member inline Select (this:Result<'TSuccess, 'TMessage>, func: Func<_,_>) = lift func.Invoke this

    /// Returns the error messages or fails if the result was a success.
    [<Extension>]
    static member inline FailedWith(this:Result<'TSuccess, 'TMessage>) = 
        match this with
        | Result.Ok(v,msgs) -> failwithf "Result was a success: %A - %s" v (String.Join(Environment.NewLine, msgs |> Seq.map (fun x -> x.ToString())))
        | Result.Fail(msgs) -> msgs

    /// Returns the result or fails if the result was an error.
    [<Extension>]
    static member inline SucceededWith(this:Result<'TSuccess, 'TMessage>) : 'TSuccess = 
        match this with
        | Result.Ok(v,msgs) -> v
        | Result.Fail(msgs) -> failwithf "Result was an error: %s" (String.Join(Environment.NewLine, msgs |> Seq.map (fun x -> x.ToString())))<|MERGE_RESOLUTION|>--- conflicted
+++ resolved
@@ -288,22 +288,6 @@
 /// Extensions methods for easier C# usage.
 [<Extension>]
 type ResultExtensions () =
-<<<<<<< HEAD
-
-    [<Extension>]
-    /// Allows pattern matching on Results from C#.
-    static member inline Match(this, ifSuccess:Action<'TSuccess , ('TMessage list)>, ifFailure:Action<'TMessage list>) =
-        match this with
-        | Ok(x, msgs) -> ifSuccess.Invoke(x,msgs)
-        | Fail(msgs) -> ifFailure.Invoke(msgs)
-
-    [<Extension>]
-    /// Allows pattern matching on Results from C#.
-    static member inline Either(this, ifSuccess:Func<'TSuccess , ('TMessage list),'TResult>, ifFailure:Func<'TMessage list,'TResult>) =
-        match this with
-        | Ok(x, msgs) -> ifSuccess.Invoke(x,msgs)
-        | Fail(msgs) -> ifFailure.Invoke(msgs)
-=======
     /// Allows pattern matching on Results from C#.
     [<Extension>]
     static member inline Match(value, ifSuccess:Action<'TSuccess , ('TMessage list)>, ifFailure:Action<'TMessage list>) =
@@ -317,39 +301,24 @@
         match value with
         | Result.Ok(x, msgs) -> ifSuccess.Invoke(x,msgs)
         | Result.Fail(msgs) -> ifFailure.Invoke(msgs)
->>>>>>> ffd2991e
 
     /// Lifts a Func into a Result and applies it on the given result.
-<<<<<<< HEAD
-    static member inline Map(value:Result<'TSuccess, 'TMessage>,func:Func<_,_>) =
-=======
     [<Extension>]
     static member inline Map(value,func:Func<_,_>) =
->>>>>>> ffd2991e
         lift func.Invoke value
 
     /// Collects a sequence of Results and accumulates their values.
     /// If the sequence contains an error the error will be propagated.
-<<<<<<< HEAD
-    static member inline Collect(values) : Result<'TSuccess list, 'TMessage> =
-=======
     [<Extension>]
     static member inline Collect(values) =
->>>>>>> ffd2991e
         collect values
 
     /// Collects a sequence of Results and accumulates their values.
     /// If the sequence contains an error the error will be propagated.
-<<<<<<< HEAD
-    static member inline Flatten(this) : Result<seq<'a>,'b>=
-        match this with
-        | Ok(values:Result<'a,'b> seq, msgs:'b list) -> 
-=======
     [<Extension>]
     static member inline Flatten(value) : Result<seq<'a>,'b>=
         match value with
         | Result.Ok(values:Result<'a,'b> seq, msgs:'b list) -> 
->>>>>>> ffd2991e
             match collect values with
             | Result.Ok(values,msgs) -> Ok(values |> List.toSeq,msgs)
             | Result.Fail(msgs:'b list) -> Fail msgs
