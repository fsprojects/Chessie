--- conflicted
+++ resolved
@@ -360,13 +360,8 @@
     /// If both are a success the resultSelector Func is applied to the values and the existing success messages are propagated.
     /// Otherwise the exisiting error messages are propagated.
     [<Extension>]
-<<<<<<< HEAD
-    static member inline Join (this: Result<'TOuter, 'TMessage>, inner: Result<'TInner, 'TMessage>, outerKeySelector: Func<'TOuter,'TKey>, innerKeySelector: Func<'TInner, 'TKey>, resultSelector: Func<'TOuter, 'TInner, 'TResult>) =
+    static member inline Join (this: Result<'TOuter, 'TMessage>, inner: Result<'TInner, 'TMessage>, _outerKeySelector: Func<'TOuter,'TKey>, _innerKeySelector: Func<'TInner, 'TKey>, resultSelector: Func<'TOuter, 'TInner, 'TResult>) =
         let curry func = fun a b -> func (a, b)
-=======
-    static member inline Join (this: Result<'TOuter, 'TMessage>, inner: Result<'TInner, 'TMessage>, _outerKeySelector: Func<'TOuter,'TKey>, _innerKeySelector: Func<'TInner, 'TKey>, resultSelector: Func<'TOuter, 'TInner, 'TResult>) =
-        let curry func = fun a -> fun b -> func (a, b)
->>>>>>> c22448cb
         curry resultSelector.Invoke
         <!> this 
         <*> inner
