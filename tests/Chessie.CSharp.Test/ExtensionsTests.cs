using System;
using Chessie.ErrorHandling;
using Chessie.ErrorHandling.CSharp;
using Microsoft.FSharp.Core;
using NUnit.Framework;

namespace Chessie.CSharp.Test
{
    [TestFixture]
    public class ExtensionsTests
    {
        [Test]
        public void JoinToResultsOfSuccessWorks()
        {
            var result1 = Result<int, string>.Succeed(1, "added one");
            var result2 = Result<int, string>.Succeed(2, "added two");

            var result3 = result1.Join(result2, _ => 0, _ => -0, (i1, i2) => i1 + i2);

            result3.Match(
                ifSuccess: (x, msgs) =>
                {
                    Assert.AreEqual(3, x);
                    Assert.That(msgs, Is.EquivalentTo(new[] { "added one", "added two" }));
                },
                ifFailure: errs => Assert.Fail());
        }

        [Test]
<<<<<<< HEAD
        public void ToResultOnSomeShouldSucceed()
        {
            var opt = FSharpOption<int>.Some(42);
            var result = opt.ToResult("error");
            result.Match(
                ifSuccess: (x, msgs) =>
                {
                    Assert.AreEqual(42, x);
                    Assert.That(msgs, Is.Empty);
                },
                ifFailure: errs => Assert.Fail());
        }

        [Test]
        public void ToResultOnNoneShoulFail()
        {
            var opt = FSharpOption<int>.None;
            var result = opt.ToResult("error");
            result.Match(
                ifSuccess: (x, _) => Assert.Fail(),
                ifFailure: errs => Assert.That(errs, Is.EquivalentTo(new[] {"error"})));
=======
        public void Test()
        {
            Func<Result<string, string>, Result<string, string>, Result<string, string>, Result<string, string>> f = (r1, r2, r3) =>
                from a in r1
                from b in r2
                from c in r3
                select a + b + c;

            f(Result<string, string>.Succeed("1"), Result<string, string>.Succeed("2"), Result<string, string>.Succeed("3")).Match(
                ifSuccess: (s, _) => Assert.That(s, Is.EqualTo("123")),
                ifFailure: _ => Assert.Fail("should not fail"));

            f(Result<string, string>.Succeed("1", "msg1"), Result<string, string>.Succeed("2", "msg2"), Result<string, string>.Succeed("3", "msg3")).Match(
                ifSuccess: (s, list) =>
                {
                    Assert.That(s, Is.EqualTo("123"));
                    Assert.That(list, Is.EquivalentTo(new[] {"msg1", "msg2", "msg3"}));
                },
                ifFailure: list => Assert.Fail("should not fail"));

            f(Result<string, string>.FailWith("fail"), Result<string, string>.Succeed("2"), Result<string, string>.Succeed("3")).Match(
                ifSuccess: (s, _) => Assert.Fail("should fail"),
                ifFailure: list => Assert.That(list, Is.EquivalentTo(new[] { "fail" })));

            f(Result<string, string>.Succeed("1"), Result<string, string>.FailWith("fail"), Result<string, string>.Succeed("3")).Match(
                ifSuccess: (s, _) => Assert.Fail("should fail"),
                ifFailure: list => Assert.That(list, Is.EquivalentTo(new[] { "fail" })));

            f(Result<string, string>.Succeed("1"), Result<string, string>.FailWith("fail1"), Result<string, string>.FailWith("fail2")).Match(
                ifSuccess: (s, _) => Assert.Fail("should fail"),
                ifFailure: list => Assert.That(list, Is.EquivalentTo(new[] { "fail1" })));
>>>>>>> c22448cb
        }
    }
}<|MERGE_RESOLUTION|>--- conflicted
+++ resolved
@@ -27,29 +27,6 @@
         }
 
         [Test]
-<<<<<<< HEAD
-        public void ToResultOnSomeShouldSucceed()
-        {
-            var opt = FSharpOption<int>.Some(42);
-            var result = opt.ToResult("error");
-            result.Match(
-                ifSuccess: (x, msgs) =>
-                {
-                    Assert.AreEqual(42, x);
-                    Assert.That(msgs, Is.Empty);
-                },
-                ifFailure: errs => Assert.Fail());
-        }
-
-        [Test]
-        public void ToResultOnNoneShoulFail()
-        {
-            var opt = FSharpOption<int>.None;
-            var result = opt.ToResult("error");
-            result.Match(
-                ifSuccess: (x, _) => Assert.Fail(),
-                ifFailure: errs => Assert.That(errs, Is.EquivalentTo(new[] {"error"})));
-=======
         public void Test()
         {
             Func<Result<string, string>, Result<string, string>, Result<string, string>, Result<string, string>> f = (r1, r2, r3) =>
@@ -81,7 +58,30 @@
             f(Result<string, string>.Succeed("1"), Result<string, string>.FailWith("fail1"), Result<string, string>.FailWith("fail2")).Match(
                 ifSuccess: (s, _) => Assert.Fail("should fail"),
                 ifFailure: list => Assert.That(list, Is.EquivalentTo(new[] { "fail1" })));
->>>>>>> c22448cb
         }
+        
+        [Test]
+        public void ToResultOnSomeShouldSucceed()
+        {
+            var opt = FSharpOption<int>.Some(42);
+            var result = opt.ToResult("error");
+            result.Match(
+                ifSuccess: (x, msgs) =>
+                {
+                    Assert.AreEqual(42, x);
+                    Assert.That(msgs, Is.Empty);
+                },
+                ifFailure: errs => Assert.Fail());
+        }
+
+        [Test]
+        public void ToResultOnNoneShoulFail()
+        {
+            var opt = FSharpOption<int>.None;
+            var result = opt.ToResult("error");
+            result.Match(
+                ifSuccess: (x, _) => Assert.Fail(),
+                ifFailure: errs => Assert.That(errs, Is.EquivalentTo(new[] {"error"})));
+
     }
 }