<<<<<<< HEAD
#### 0.6.0 - 21.07.2016
* New version for .NETStandard 1.6 and coreclr

#### 0.5.0 - 23.03.2016
=======
#### 0.5.1 - 23.03.2016
>>>>>>> 13c5927c
* Added fsharp friendly version of try called Catch - https://github.com/fsprojects/Chessie/pull/40
* VB.NET support - https://github.com/fsprojects/Chessie/pull/39

#### 0.4.0 - 17.01.2016
* New C# helpers - https://github.com/fsprojects/Chessie/pull/34 https://github.com/fsprojects/Chessie/pull/35 https://github.com/fsprojects/Chessie/pull/36
* Adding small helpers to make tutorial easier - https://github.com/fsprojects/Chessie/pull/23
* BUGFIX: SelectMany implementation changed - https://github.com/fsprojects/Chessie/pull/27

#### 0.2.0 - 23.03.2015
* BREAKING: Fixed conflicts reported in https://github.com/fsprojects/Chessie/issues/17

#### 0.1.1 - 23.03.2015
* Improve C# signatures

#### 0.1.0 - 19.03.2015
* Aligned naming of library elements (`trail`, `TrailBuilder`, and `module Trial`)
* Added Pass/Warn/Fail semantics

#### 0.0.23 - 12.03.2015
* Improving C# support

#### 0.0.10 - 10.03.2015
* Extended the builder class - https://github.com/fsprojects/Chessie/pull/11
* New asyncTrial builder class - https://github.com/fsprojects/Chessie/pull/12

#### 0.0.9 - 04.03.2015
* Improving C# support

#### 0.0.8 - 04.03.2015
* Added dependency on FSharp.Core nuget package

#### 0.0.7 - 28.02.2015
* Added eitherTee - https://github.com/fsprojects/Chessie/pull/7

#### 0.0.6 - 27.02.2015
* First iteration on naming

#### 0.0.2 - 27.02.2015
* XML-docs added

#### 0.0.1 - 26.02.2015
* Extracted ROP from Paket<|MERGE_RESOLUTION|>--- conflicted
+++ resolved
@@ -1,11 +1,7 @@
-<<<<<<< HEAD
 #### 0.6.0 - 21.07.2016
 * New version for .NETStandard 1.6 and coreclr
 
-#### 0.5.0 - 23.03.2016
-=======
 #### 0.5.1 - 23.03.2016
->>>>>>> 13c5927c
 * Added fsharp friendly version of try called Catch - https://github.com/fsprojects/Chessie/pull/40
 * VB.NET support - https://github.com/fsprojects/Chessie/pull/39
 
