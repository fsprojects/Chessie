<<<<<<< HEAD
#### 0.0.3 - 27.02.2015
* Fix image link in nuget package
=======
#### 0.0.7 - 28.02.2015
* Added eitherTee - https://github.com/fsprojects/Chessie/pull/7

#### 0.0.6 - 27.02.2015
* First iteration on naming
>>>>>>> ff65285c

#### 0.0.2 - 27.02.2015
* XML-docs added

#### 0.0.1 - 26.02.2015
* Extracted ROP from Paket<|MERGE_RESOLUTION|>--- conflicted
+++ resolved
@@ -1,13 +1,8 @@
-<<<<<<< HEAD
-#### 0.0.3 - 27.02.2015
-* Fix image link in nuget package
-=======
 #### 0.0.7 - 28.02.2015
 * Added eitherTee - https://github.com/fsprojects/Chessie/pull/7
 
 #### 0.0.6 - 27.02.2015
 * First iteration on naming
->>>>>>> ff65285c
 
 #### 0.0.2 - 27.02.2015
 * XML-docs added
